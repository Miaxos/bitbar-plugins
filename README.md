# BitBar Plugins

This repo contains scripts, programs and command-line tools that add functionality to [BitBar](https://github.com/matryer/bitbar#get-started).

* [Reporting issues](#reporting-issues)
* [Available Plugins](https://github.com/matryer/bitbar-plugins#available-plugins)
* [Contributors](https://github.com/matryer/bitbar-plugins#contributors)
* [Add your own plugin](https://github.com/matryer/bitbar-plugins#add-your-own-plugin)

### Reporting issues

The best way to report an issue with a plugin is to find the plugin on https://getbitbar.com and click "Report issue". If possible, the author will be tagged in the issue - which greatly increases your chances of getting the issue looked at quickly.

### How to use them

  * Just drop the plugin into your BitBar plugins folder (if you have the repo, why not use the `Enabled` folder?)
  * Make sure it's executable (in Terminal, do `chmod +x plugin.sh`)
  * Then choose `Reset` (or `Restart`) from the BitBar menus

###Available Plugins

<<<<<<< HEAD
####AWS
- ELB (shows percentage of in service instances with total in/out in dropdown)

####Bitcoin
- Bitstamp last BTC Price
- Coinbase.com BTC Index
- WinkDex BTC Index

####Developer
- Homebrew available updates
- Jenkins build status
- TravisCI check
- Docker status (docker-machine and running containers status)
- Xcode version
- Github Notifications
- Semaphoreci project list

####Finance
- Stock tracker
- Currency tracker
- hour_logger (money management for freelance work). [Visit hour_logger website](https://github.com/udeyrishi/hour_logger).

####Lifestyle
- Sleeping Time Cycles
- Current Task Reminder
- Show TODO list and no. of items

####Music
- iTunes (shows current track information from iTunes)
- Spotify (Shows current track information from Spotify)

####Network
- Bandwidth Usage
- DNS Switcher
- External IP
- Internal IP
- Ping
- SSH
- VPN connection checker

####System
- Clipboard History
- Real CPU Usage
- Real CPU Usage Chart
- Unix time
- Uptime
- USB Device Info
- Screen Lock
- Ejector
- Power Status/source
- Memory usage
- Trash Collector

#####Battery
- Battery percentage for bluetooth Mouse
- Battery percentage for bluetooth Keyboard
- Battery percentage for bluetooth Trackpad
- Battery cycles
####Time
- Fuzzy clock

####Web
- SAP version
- StackOverflow
- HackerNews Top Stories
- Reddit, Top/New Links in Subreddits

####Weather
- forecast.io
- Open Weather Map
- Weather Underground

####Vehicle
- Renault Z.E Electric Vehicle battery status

**NOTE**: Often this list isn't exhaustive as it's manually maintained, to see the latest plugins it is recommended that you browse around this repository.

##Contributors

Special thanks to everyone who has contributed:

- Bhagya Silva - [http://about.me/bhagyas](http://about.me/bhagyas)
- Jason Tokoph - [http://jasontokoph.com](http://jasontokoph.com)
- Trung Đinh Quang - [https://github.com/trungdq88](https://github.com/trungdq88)
- Dylan Evans - [https://github.com/whonut](https://github.com/whonut)
- Daniel Seripap - [https://github.com/seripap](https://github.com/seripap)
- Alexandre Espinosa Menor - [https://github.com/alexandregz](https://github.com/alexandregz)
- Damien Lajarretie - [@dqms_output](https://twitter.com/dqms_output)
- Dan Turkel - [https://danturkel.com/](https://danturkel.com/)
- Marian Schubert - [https://github.com/maio](https://github.com/maio)
- Stratos Xakoustos - [https://github.com/Stratouklos](https://github.com/Stratouklos)
- Chris Tomkins-Tinch - [https://github.com/tomkinsc](https://github.com/tomkinsc)
- Raemond Bergstrom-Wood - [https://github.com/RaemondBW](https://github.com/RaemondBW)
- Ant Cosentino - [https://github.com/skibz](https://github.com/skibz)
- Nicolas Lassaux - [https://github.com/nico401](https://github.com/nico401)
- Pierre-Louis Dubouilh - [https://github.com/pldubouilh](https://github.com/pldubouilh)
- Jonathan Keith - [http://jonkeith.com](http://jonkeith.com)
- Jean Caillé - [http://jcaille.github.io](http://jcaille.github.io)
- Carlson Orozco - [https://github.com/carlsonorozco](https://github.com/carlsonorozco)
- Taylor Zane Glaeser - [https://www.taylorzane.com](https://www.taylorzane.com)
- Wiktor Mociun - [https://medium.com/@voter101](https://medium.com/@voter101)
- Srinivas Gorur-Shandilya - [http://srinivas.gs](http://srinivas.gs)
- Adam Snodgrass - [https://github.com/asnodgrass](https://github.com/asnodgrass)
- M Saiqul Haq - [https://github.com/saiqulhaq](https://github.com/saiqulhaq)
- Baron Reznik [http://www.reznik.net](http://www.reznik.net)
- Steve Grosbois - [https://github.com/kwiky](https://github.com/kwiky)
- Manoj Mahalingam - [https://github.com/manojlds](https://github.com/manojlds)
- Florian Hirschmann - [https://github.com/hirschfl](https://github.com/hirschfl)
- Maxime Bertheau - [https://github.com/maxoumime](https://github.com/maxoumime)
- Joe Canero - [https://github.com/caneroj1](https://github.com/caneroj1)
- Goran Gajic - [https://github.com/gorangajic](https://github.com/gorangajic)
- Thameera Senanayaka - [http://thameera.com](http://thameera.com)
- Jeff Beadles - [https://github.com/jeffbeadles](https://github.com/jeffbeadles)
- Antoine Coetsier - [https://github.com/retrack](https://github.com/retrack)
- Gautam krishna R - [https://github.com/gautamkrishnar](https://github.com/gautamkrishnar)
- Antoine Coetsier - [https://github.com/retrack](https://github.com/retrack)
=======
To see a list of available plugins, visit https://getbitbar.com/

##Contributors

Special thanks to everyone who has contributed https://getbitbar.com/contributors
>>>>>>> 0234f5d9

## Add your own plugin

To contribute your own plugin, consult the [guide to writing plugins](https://github.com/matryer/bitbar#writing-plugins)<|MERGE_RESOLUTION|>--- conflicted
+++ resolved
@@ -19,130 +19,11 @@
 
 ###Available Plugins
 
-<<<<<<< HEAD
-####AWS
-- ELB (shows percentage of in service instances with total in/out in dropdown)
-
-####Bitcoin
-- Bitstamp last BTC Price
-- Coinbase.com BTC Index
-- WinkDex BTC Index
-
-####Developer
-- Homebrew available updates
-- Jenkins build status
-- TravisCI check
-- Docker status (docker-machine and running containers status)
-- Xcode version
-- Github Notifications
-- Semaphoreci project list
-
-####Finance
-- Stock tracker
-- Currency tracker
-- hour_logger (money management for freelance work). [Visit hour_logger website](https://github.com/udeyrishi/hour_logger).
-
-####Lifestyle
-- Sleeping Time Cycles
-- Current Task Reminder
-- Show TODO list and no. of items
-
-####Music
-- iTunes (shows current track information from iTunes)
-- Spotify (Shows current track information from Spotify)
-
-####Network
-- Bandwidth Usage
-- DNS Switcher
-- External IP
-- Internal IP
-- Ping
-- SSH
-- VPN connection checker
-
-####System
-- Clipboard History
-- Real CPU Usage
-- Real CPU Usage Chart
-- Unix time
-- Uptime
-- USB Device Info
-- Screen Lock
-- Ejector
-- Power Status/source
-- Memory usage
-- Trash Collector
-
-#####Battery
-- Battery percentage for bluetooth Mouse
-- Battery percentage for bluetooth Keyboard
-- Battery percentage for bluetooth Trackpad
-- Battery cycles
-####Time
-- Fuzzy clock
-
-####Web
-- SAP version
-- StackOverflow
-- HackerNews Top Stories
-- Reddit, Top/New Links in Subreddits
-
-####Weather
-- forecast.io
-- Open Weather Map
-- Weather Underground
-
-####Vehicle
-- Renault Z.E Electric Vehicle battery status
-
-**NOTE**: Often this list isn't exhaustive as it's manually maintained, to see the latest plugins it is recommended that you browse around this repository.
-
-##Contributors
-
-Special thanks to everyone who has contributed:
-
-- Bhagya Silva - [http://about.me/bhagyas](http://about.me/bhagyas)
-- Jason Tokoph - [http://jasontokoph.com](http://jasontokoph.com)
-- Trung Đinh Quang - [https://github.com/trungdq88](https://github.com/trungdq88)
-- Dylan Evans - [https://github.com/whonut](https://github.com/whonut)
-- Daniel Seripap - [https://github.com/seripap](https://github.com/seripap)
-- Alexandre Espinosa Menor - [https://github.com/alexandregz](https://github.com/alexandregz)
-- Damien Lajarretie - [@dqms_output](https://twitter.com/dqms_output)
-- Dan Turkel - [https://danturkel.com/](https://danturkel.com/)
-- Marian Schubert - [https://github.com/maio](https://github.com/maio)
-- Stratos Xakoustos - [https://github.com/Stratouklos](https://github.com/Stratouklos)
-- Chris Tomkins-Tinch - [https://github.com/tomkinsc](https://github.com/tomkinsc)
-- Raemond Bergstrom-Wood - [https://github.com/RaemondBW](https://github.com/RaemondBW)
-- Ant Cosentino - [https://github.com/skibz](https://github.com/skibz)
-- Nicolas Lassaux - [https://github.com/nico401](https://github.com/nico401)
-- Pierre-Louis Dubouilh - [https://github.com/pldubouilh](https://github.com/pldubouilh)
-- Jonathan Keith - [http://jonkeith.com](http://jonkeith.com)
-- Jean Caillé - [http://jcaille.github.io](http://jcaille.github.io)
-- Carlson Orozco - [https://github.com/carlsonorozco](https://github.com/carlsonorozco)
-- Taylor Zane Glaeser - [https://www.taylorzane.com](https://www.taylorzane.com)
-- Wiktor Mociun - [https://medium.com/@voter101](https://medium.com/@voter101)
-- Srinivas Gorur-Shandilya - [http://srinivas.gs](http://srinivas.gs)
-- Adam Snodgrass - [https://github.com/asnodgrass](https://github.com/asnodgrass)
-- M Saiqul Haq - [https://github.com/saiqulhaq](https://github.com/saiqulhaq)
-- Baron Reznik [http://www.reznik.net](http://www.reznik.net)
-- Steve Grosbois - [https://github.com/kwiky](https://github.com/kwiky)
-- Manoj Mahalingam - [https://github.com/manojlds](https://github.com/manojlds)
-- Florian Hirschmann - [https://github.com/hirschfl](https://github.com/hirschfl)
-- Maxime Bertheau - [https://github.com/maxoumime](https://github.com/maxoumime)
-- Joe Canero - [https://github.com/caneroj1](https://github.com/caneroj1)
-- Goran Gajic - [https://github.com/gorangajic](https://github.com/gorangajic)
-- Thameera Senanayaka - [http://thameera.com](http://thameera.com)
-- Jeff Beadles - [https://github.com/jeffbeadles](https://github.com/jeffbeadles)
-- Antoine Coetsier - [https://github.com/retrack](https://github.com/retrack)
-- Gautam krishna R - [https://github.com/gautamkrishnar](https://github.com/gautamkrishnar)
-- Antoine Coetsier - [https://github.com/retrack](https://github.com/retrack)
-=======
 To see a list of available plugins, visit https://getbitbar.com/
 
 ##Contributors
 
-Special thanks to everyone who has contributed https://getbitbar.com/contributors
->>>>>>> 0234f5d9
+Special thanks to everyone who has contributed: https://getbitbar.com/contributors
 
 ## Add your own plugin
 
